<?xml version="1.0" encoding="UTF-8"?>
<project xmlns="http://maven.apache.org/POM/4.0.0"
         xmlns:xsi="http://www.w3.org/2001/XMLSchema-instance"
         xsi:schemaLocation="http://maven.apache.org/POM/4.0.0 http://maven.apache.org/xsd/maven-4.0.0.xsd">
    <modelVersion>4.0.0</modelVersion>
    <parent>
        <groupId>io.workm8.agui4j</groupId>
        <artifactId>ag-ui</artifactId>
        <version>0.0.1</version>
        <relativePath>../../pom.xml</relativePath>
    </parent>

    <artifactId>spring-ai</artifactId>
    <version>0.0.1</version>

    <name>AG-UI-4J Spring AI</name>
    <description>AG-UI-4J Spring AI Integration</description>

    <properties>
        <spring-ai.version>1.0.1</spring-ai.version>
    </properties>

    <dependencyManagement>
        <dependencies>
            <dependency>
                <groupId>org.springframework.ai</groupId>
                <artifactId>spring-ai-bom</artifactId>
                <version>${spring-ai.version}</version>
                <type>pom</type>
                <scope>import</scope>
            </dependency>
        </dependencies>
    </dependencyManagement>

    <dependencies>
        <dependency>
            <groupId>io.workm8.agui4j</groupId>
            <artifactId>core</artifactId>
            <version>0.0.1</version>
            <scope>compile</scope>
        </dependency>
        <dependency>
            <groupId>io.workm8.agui4j</groupId>
            <artifactId>json</artifactId>
            <version>0.0.1</version>
            <scope>compile</scope>
        </dependency>
        <dependency>
            <groupId>org.springframework.ai</groupId>
            <artifactId>spring-ai-model</artifactId>
            <version>${spring-ai.version}</version>
        </dependency>
        <dependency>
            <groupId>org.springframework.ai</groupId>
            <artifactId>spring-ai-client-chat</artifactId>
            <version>${spring-ai.version}</version>
        </dependency>
        <dependency>
            <groupId>org.springframework</groupId>
            <artifactId>spring-webmvc</artifactId>
            <version>6.2.9</version>
            <scope>compile</scope>
        </dependency>
        <dependency>
            <groupId>io.workm8.agui4j</groupId>
            <artifactId>server</artifactId>
<<<<<<< HEAD
            <version>0.0.1</version>
=======
            <version>0.0.1-SNAPSHOT</version>
>>>>>>> f031999f
            <scope>compile</scope>
        </dependency>
    </dependencies>

</project><|MERGE_RESOLUTION|>--- conflicted
+++ resolved
@@ -46,6 +46,12 @@
             <scope>compile</scope>
         </dependency>
         <dependency>
+            <groupId>io.workm8.agui4j</groupId>
+            <artifactId>server</artifactId>
+            <version>0.0.1</version>
+            <scope>compile</scope>
+        </dependency>
+        <dependency>
             <groupId>org.springframework.ai</groupId>
             <artifactId>spring-ai-model</artifactId>
             <version>${spring-ai.version}</version>
@@ -61,16 +67,6 @@
             <version>6.2.9</version>
             <scope>compile</scope>
         </dependency>
-        <dependency>
-            <groupId>io.workm8.agui4j</groupId>
-            <artifactId>server</artifactId>
-<<<<<<< HEAD
-            <version>0.0.1</version>
-=======
-            <version>0.0.1-SNAPSHOT</version>
->>>>>>> f031999f
-            <scope>compile</scope>
-        </dependency>
     </dependencies>
 
 </project>