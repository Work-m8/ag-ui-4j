package io.workm8.agui4j.spring.ai;

import io.workm8.agui4j.core.agent.*;
import io.workm8.agui4j.core.event.*;
import io.workm8.agui4j.core.exception.AGUIException;
import io.workm8.agui4j.core.message.Role;
import io.workm8.agui4j.core.message.SystemMessage;
import io.workm8.agui4j.core.state.State;
import io.workm8.agui4j.server.EventFactory;
import io.workm8.agui4j.server.LocalAgent;
import org.springframework.ai.chat.client.ChatClient;
import org.springframework.ai.chat.client.advisor.PromptChatMemoryAdvisor;
import org.springframework.ai.chat.client.advisor.api.Advisor;
import org.springframework.ai.chat.memory.ChatMemory;
import org.springframework.ai.chat.model.ChatModel;
import org.springframework.ai.chat.model.ChatResponse;
import org.springframework.ai.chat.prompt.ChatOptions;
import org.springframework.ai.chat.prompt.Prompt;
import org.springframework.ai.model.tool.ToolCallingChatOptions;
import org.springframework.ai.model.tool.ToolCallingManager;
import org.springframework.ai.tool.ToolCallback;
import org.springframework.ai.tool.ToolCallbackProvider;
import org.springframework.util.StringUtils;

import java.util.*;
import java.util.function.Function;
import java.util.stream.Collectors;

import static io.workm8.agui4j.server.EventFactory.*;

/**
 * A concrete implementation of {@link LocalAgent} that integrates with Spring AI framework
 * to provide AI-powered agent capabilities.
 *
 * This agent leverages Spring AI's ChatClient to process messages and interact with
 * various chat models. It supports tools, advisors, chat memory, and streaming responses.
 * The agent handles the complete lifecycle of chat interactions including tool calls,
 * memory management, and event emission for real-time updates.
 *
 * Key features:
 * <ul>
 * <li>Integration with Spring AI ChatClient and ChatModel</li>
 * <li>Support for tool callbacks and function calling</li>
 * <li>Chat memory management for conversation persistence</li>
 * <li>Advisor pattern support for extending functionality</li>
 * <li>Streaming response handling with real-time events</li>
 * <li>Automatic tool mapping from AG-UI tools to Spring AI tools</li>
 * </ul>
 *
 * @author Pascal Wilbrink
 * @since 1.0
 */
public class SpringAIAgent extends LocalAgent {

    /**
     * The Spring AI ChatClient used for processing chat requests and responses.
     */
    private final ChatClient chatClient;

    /**
     * Mapper utility for converting AG-UI tools to Spring AI ToolCallback instances.
     */
    private final ToolMapper toolMapper;

    /**
     * List of Spring AI advisors that modify or enhance chat behavior.
     */
    private final List<Advisor> advisors;

    /**
     * List of Spring AI tool callbacks for function calling capabilities.
     */
    private final List<ToolCallback> toolCallbacks;

    /**
     * Chat memory implementation for maintaining conversation history.
     */
    private final ChatMemory chatMemory;

    /**
     * List of Spring AI tools
     */
    private final List<Object> tools;

    /**
     * Protected constructor that initializes the SpringAIAgent using the builder pattern.
     *
     * @param builder the Builder instance containing all configuration parameters
     * @throws AGUIException if the parent LocalAgent constructor validation fails
     */
    protected SpringAIAgent(
        Builder builder
    ) throws AGUIException {
        super(
            builder.agentId,
            builder.state,
            builder.systemMessageProvider,
            builder.systemMessage
        );

        this.chatClient = ChatClient.builder(builder.chatModel).build();

        this.chatMemory = builder.chatMemory;

        this.advisors = builder.advisors;

        this.toolCallbacks = builder.toolCallbacks;
        this.tools = builder.tools;

        this.toolMapper = new ToolMapper();
    }

    /**
     * {@inheritDoc}
     *
     * Executes the agent by processing the latest user message through Spring AI's ChatClient.
     * The method handles the complete chat lifecycle including:
     * <ul>
     * <li>Extracting the user message from input</li>
     * <li>Setting up the chat request with tools, advisors, and memory</li>
     * <li>Streaming the response and emitting appropriate events</li>
     * <li>Handling tool calls and deferred events</li>
     * <li>Managing conversation memory</li>
     * </ul>
     *
     * Events are emitted throughout the process to provide real-time updates to subscribers.
     */
    protected void run(RunAgentInput input, AgentSubscriber subscriber) {
        var messageId = UUID.randomUUID().toString();
        var threadId = input.threadId();
        var runId = input.runId();

        String content;

        try {
            var userMessage = this.getLatestUserMessage(input.messages());
            content = userMessage.getContent();
        } catch (AGUIException e) {
            this.emitEvent(runErrorEvent(e.getMessage()), subscriber);
            return;
        }

        this.emitEvent(
            runStartedEvent(threadId, runId),
            subscriber
        );

        this.emitEvent(
            textMessageStartEvent(messageId, "assistant"),
            subscriber
        );

        final List<BaseEvent> deferredToolCallEvents = new ArrayList<>();

        try {
            getChatRequest(input, content, messageId, deferredToolCallEvents, this.createSystemMessage(input.context()), subscriber)
                .stream()
                .chatResponse()
                .subscribe(
                    evt -> onEvent(subscriber, evt, messageId, deferredToolCallEvents),
                    err -> this.emitEvent(runErrorEvent(err.getMessage()), subscriber),
                    () -> onComplete(input, subscriber, messageId, deferredToolCallEvents)
                );
        } catch (AGUIException e) {
            this.emitEvent(runErrorEvent(e.getMessage()), subscriber);
        }
    }

    /**
     * Handles individual chat response events from the streaming response.
     *
     * This method processes each chunk of the streaming response and emits
     * text message content events when the response contains actual text content.
     *
     * @param subscriber the event subscriber to notify
     * @param evt the chat response event from Spring AI
     * @param messageId the unique identifier for the current message
     */
    private void onEvent(AgentSubscriber subscriber, ChatResponse evt, String messageId, List<BaseEvent> deferredToolCallEvents) {
        if (evt.hasToolCalls()) {
            evt.getResult().getOutput().getToolCalls()
                .forEach(toolCall -> {
                    var toolCallId = toolCall.id();

                    deferredToolCallEvents.add(toolCallStartEvent(messageId, toolCall.name(), toolCallId));
                    deferredToolCallEvents.add(toolCallArgsEvent(toolCall.arguments(), toolCallId));
                    deferredToolCallEvents.add(toolCallEndEvent(toolCallId));
                });
        }
        if (StringUtils.hasText(evt.getResult().getOutput().getText())) {
            this.emitEvent(
                textMessageContentEvent(messageId, evt.getResult().getOutput().getText()),
                subscriber
            );
        }
    }

    /**
     * Handles the completion of the chat response stream.
     * This method is called when the streaming response is complete and handles:
     * <ul>
     * <li>Emitting the text message end event</li>
     * <li>Processing any deferred tool call events</li>
     * <li>Emitting the run finished event</li>
     * <li>Finalizing the agent run with updated state</li>
     * </ul>
     *
     * @param input the original run input parameters
     * @param subscriber the event subscriber to notify
     * @param messageId the unique identifier for the current message
     * @param deferredToolCallEvents list of tool call events to process after message completion
     */
    private void onComplete(RunAgentInput input, AgentSubscriber subscriber, String messageId, List<BaseEvent> deferredToolCallEvents) {

        this.emitEvent(textMessageEndEvent(messageId), subscriber);
        deferredToolCallEvents.forEach(deferredToolCallEvent ->
            this.emitEvent(deferredToolCallEvent, subscriber)
        );
        this.emitEvent(runFinishedEvent(input.threadId(), input.runId()), subscriber);
        subscriber.onRunFinalized(new AgentSubscriberParams(input.messages(), state, this, input));
    }

    /**
     * Constructs and configures the Spring AI ChatClient request specification.
     *
     * This method builds a complete chat request by combining:
     * <ul>
     * <li>The user message content and system message</li>
     * <li>Available tools converted to Spring AI ToolCallbacks</li>
     * <li>Configured advisors for behavior modification</li>
     * <li>Chat memory for conversation persistence</li>
     * </ul>
     *
     * @param input the run input containing messages, tools, and context
     * @param content the user message content to send
     * @param messageId unique identifier for the current message
     * @param deferredToolCallEvents list to collect tool call events for later processing
     * @param systemMessage the formatted system message including state and context
     * @return configured ChatClient request specification ready for execution
     */
    private ChatClient.ChatClientRequestSpec getChatRequest(RunAgentInput input, String content, String messageId, List<BaseEvent> deferredToolCallEvents, SystemMessage systemMessage, AgentSubscriber subscriber) throws AGUIException {
        ChatClient.ChatClientRequestSpec chatRequest = this.chatClient.prompt(
            Prompt
                .builder()
                .content(content)
                .build()
            )
            .system(systemMessage.getContent()
        );

        if (!this.tools.isEmpty()) {
            try {
                chatRequest = chatRequest.tools(this.tools.toArray(new Object[0]));
            } catch (RuntimeException e) {
                throw new AGUIException("Could not add tools", e);
            }
        }

        if (!input.tools().isEmpty()) {
            try {
                chatRequest = chatRequest.toolCallbacks(
                    input.tools()
                        .stream()
                        .map((tool) -> this.toolMapper.toSpringTool(
                            tool,
                            messageId,
                            deferredToolCallEvents::add
                        )).toList()
                );
            } catch (RuntimeException e) {
                throw new AGUIException("Could not add Tools", e);
            }
        }

        if (!this.toolCallbacks.isEmpty()) {
            try {
                chatRequest = chatRequest.toolCallbacks(
                    this.toolCallbacks
                        .stream()
                        .map(toolCallback -> new AgUiFunctionToolCallback(toolCallback, (AgUiToolCallbackParams params) -> {
                            var toolCallId = UUID.randomUUID().toString();
                            deferredToolCallEvents.add(toolCallStartEvent(messageId, toolCallback.getToolDefinition().name(), toolCallId));
                            deferredToolCallEvents.add(toolCallArgsEvent(params.arguments(), toolCallId));
                            deferredToolCallEvents.add(toolCallEndEvent(toolCallId));
<<<<<<< HEAD
                            deferredToolCallEvents.add(toolCallResultEvent(toolCallId, params.result(), messageId, Role.Tool));
=======
                            deferredToolCallEvents.add(toolCallResultEvent(toolCallId, params.result(), messageId, "tool"));
>>>>>>> 3b1cf0e3

                        }))
                        .collect(Collectors.toList())
                );
            } catch (RuntimeException e) {
                throw new AGUIException("Could not add Tool Callbacks", e);
            }
        }

        if (!this.advisors.isEmpty()) {
            try {
                chatRequest = chatRequest.advisors(this.advisors);
            } catch (RuntimeException e) {
                throw new AGUIException("Could not add advisors", e);
            }
        }

        if (Objects.nonNull(this.chatMemory)) {
            try {
                chatRequest.advisors(
                    PromptChatMemoryAdvisor.builder(chatMemory).build()
                );

                chatRequest.advisors(a -> a.param(ChatMemory.CONVERSATION_ID, input.threadId()));
            } catch (RuntimeException e) {
                throw new AGUIException("Could not add chat memory", e);
            }
        }

        return chatRequest;
    }

    /**
     * Creates a new Builder instance for constructing SpringAIAgent instances.
     *
     * @return a new Builder instance
     */
    public static Builder builder() {
        return new Builder();
    }

    /**
     * Builder class for constructing SpringAIAgent instances using the builder pattern.
     *
     * This builder provides a fluent API for configuring all aspects of the SpringAIAgent
     * including the chat model, advisors, tools, memory, and agent-specific settings.
     * The builder validates that required components are provided before creating the agent.
     */
    public static class Builder {

        /**
         * The Spring AI ChatModel to use for processing chat requests.
         */
        private ChatModel chatModel;

        /**
         * List of Spring AI advisors to apply to chat requests.
         */
        private final List<Advisor> advisors = new ArrayList<>();

        /**
         * List of Spring AI tool callbacks for function calling.
         */
        private final List<ToolCallback> toolCallbacks = new ArrayList<>();

        /**
         * List of Spring AI tools for function calling.
         */
        private final List<Object> tools = new ArrayList<>();

        /**
         * Unique identifier for the agent being built.
         */
        private String agentId;

        /**
         * Initial state for the agent being built.
         */
        private State state;

        /**
         * Static system message content for the agent.
         */
        private String systemMessage;

        /**
         * Dynamic system message provider function.
         */
        private Function<LocalAgent, String> systemMessageProvider;

        /**
         * Chat memory implementation for conversation persistence.
         */
        private ChatMemory chatMemory;

        /**
         * Sets the ChatModel for the agent.
         *
         * @param chatModel the Spring AI ChatModel to use
         * @return this builder instance for method chaining
         */
        public Builder chatModel(final ChatModel chatModel) {
            this.chatModel = chatModel;

            return this;
        }

        /**
         * Adds multiple advisors to the agent configuration.
         *
         * @param advisors list of Spring AI advisors to add
         * @return this builder instance for method chaining
         */
        public Builder advisors(final List<Advisor> advisors) {
            this.advisors.addAll(advisors);

            return this;
        }

        /**
         * Adds a single advisor to the agent configuration.
         *
         * @param advisor the Spring AI advisor to add
         * @return this builder instance for method chaining
         */
        public Builder advisor(final Advisor advisor) {
            this.advisors.add(advisor);

            return this;
        }

        /**
         * Adds multiple tools to the agent configuration.
         *
         * @param tools list of Spring AI tools to add
         * @return this builder instance for method chaining
         */
        public Builder tools(final List<Object> tools) {
            this.tools.addAll(tools);

            return this;
        }

        /**
         * Adds a single tool to the agent configuration
         *
         * @param tool the Spring AI tool to add
         * @return this builder instance for method chaining
         */
        public Builder tool(final Object tool) {
            this.tools.add(tool);

            return this;
        }

        /**
         * Sets the unique identifier for the agent.
         *
         * @param agentId the unique agent identifier
         * @return this builder instance for method chaining
         */
        public Builder agentId(final String agentId) {
            this.agentId = agentId;

            return this;
        }

        /**
         * Sets the initial state for the agent.
         *
         * @param state the initial agent state
         * @return this builder instance for method chaining
         */
        public Builder state(final State state) {
            this.state = state;

            return this;
        }

        /**
         * Adds multiple tool callbacks to the agent configuration.
         *
         * @param toolCallbacks list of Spring AI tool callbacks to add
         * @return this builder instance for method chaining
         */
        public Builder toolCallbacks(final List<ToolCallback> toolCallbacks) {
            this.toolCallbacks.addAll(toolCallbacks);

            return this;
        }

        /**
         * Adds a single tool callback to the agent configuration.
         *
         * @param toolCallback the Spring AI tool callback to add
         * @return this builder instance for method chaining
         */
        public Builder toolCallback(final ToolCallback toolCallback) {
            this.toolCallbacks.add(toolCallback);

            return this;
        }

        /**
         * Sets the static system message for the agent.
         *
         * @param systemMessage the static system message content
         * @return this builder instance for method chaining
         */
        public Builder systemMessage(final String systemMessage) {
            this.systemMessage = systemMessage;

            return this;
        }

        /**
         * Sets the dynamic system message provider for the agent.
         *
         * @param systemMessageProvider function that generates system messages dynamically
         * @return this builder instance for method chaining
         */
        public Builder systemMessageProvider(final Function<LocalAgent, String> systemMessageProvider) {
            this.systemMessageProvider = systemMessageProvider;

            return this;
        }

        /**
         * Sets the chat memory implementation for conversation persistence.
         *
         * @param chatMemory the Spring AI ChatMemory implementation
         * @return this builder instance for method chaining
         */
        public Builder chatMemory(final ChatMemory chatMemory) {
            this.chatMemory = chatMemory;

            return this;
        }

        /**
         * Builds and returns a new SpringAIAgent instance with the configured parameters.
         *
         * @return a new SpringAIAgent instance
         * @throws AGUIException if the configuration is invalid or required parameters are missing
         */
        public SpringAIAgent build() throws AGUIException {
            return new SpringAIAgent(this);
        }
    }

}<|MERGE_RESOLUTION|>--- conflicted
+++ resolved
@@ -282,12 +282,7 @@
                             deferredToolCallEvents.add(toolCallStartEvent(messageId, toolCallback.getToolDefinition().name(), toolCallId));
                             deferredToolCallEvents.add(toolCallArgsEvent(params.arguments(), toolCallId));
                             deferredToolCallEvents.add(toolCallEndEvent(toolCallId));
-<<<<<<< HEAD
                             deferredToolCallEvents.add(toolCallResultEvent(toolCallId, params.result(), messageId, Role.Tool));
-=======
-                            deferredToolCallEvents.add(toolCallResultEvent(toolCallId, params.result(), messageId, "tool"));
->>>>>>> 3b1cf0e3
-
                         }))
                         .collect(Collectors.toList())
                 );
