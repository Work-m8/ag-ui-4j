<?xml version="1.0" encoding="UTF-8"?>
<project xmlns="http://maven.apache.org/POM/4.0.0"
         xmlns:xsi="http://www.w3.org/2001/XMLSchema-instance"
         xsi:schemaLocation="http://maven.apache.org/POM/4.0.0 http://maven.apache.org/xsd/maven-4.0.0.xsd">
    <modelVersion>4.0.0</modelVersion>
    <parent>
        <groupId>io.workm8.agui4j</groupId>
        <artifactId>ag-ui</artifactId>
        <version>0.0.1</version>
        <relativePath>../../pom.xml</relativePath>
    </parent>

    <artifactId>langchain4j</artifactId>
    <version>0.0.1</version>

    <name>AG-UI-4J Langchain4j</name>
    <description>AG-UI-4J Langchain4j Integration</description>

    <properties>
        <langchain4j.version>1.3.0</langchain4j.version>
    </properties>

    <dependencies>
        <dependency>
            <groupId>io.workm8.agui4j</groupId>
            <artifactId>core</artifactId>
            <version>0.0.1</version>
            <scope>compile</scope>
        </dependency>
        <dependency>
            <groupId>dev.langchain4j</groupId>
            <artifactId>langchain4j</artifactId>
            <version>${langchain4j.version}</version>
        </dependency>
        <dependency>
            <groupId>dev.langchain4j</groupId>
            <artifactId>langchain4j-core</artifactId>
            <version>${langchain4j.version}</version>
        </dependency>
        <dependency>
            <groupId>io.workm8.agui4j</groupId>
            <artifactId>server</artifactId>
<<<<<<< HEAD
            <version>0.0.1</version>
=======
            <version>0.0.1-SNAPSHOT</version>
>>>>>>> f031999f
            <scope>compile</scope>
        </dependency>
    </dependencies>
</project><|MERGE_RESOLUTION|>--- conflicted
+++ resolved
@@ -28,6 +28,12 @@
             <scope>compile</scope>
         </dependency>
         <dependency>
+            <groupId>io.workm8.agui4j</groupId>
+            <artifactId>server</artifactId>
+            <version>0.0.1</version>
+            <scope>compile</scope>
+        </dependency>
+        <dependency>
             <groupId>dev.langchain4j</groupId>
             <artifactId>langchain4j</artifactId>
             <version>${langchain4j.version}</version>
@@ -37,15 +43,5 @@
             <artifactId>langchain4j-core</artifactId>
             <version>${langchain4j.version}</version>
         </dependency>
-        <dependency>
-            <groupId>io.workm8.agui4j</groupId>
-            <artifactId>server</artifactId>
-<<<<<<< HEAD
-            <version>0.0.1</version>
-=======
-            <version>0.0.1-SNAPSHOT</version>
->>>>>>> f031999f
-            <scope>compile</scope>
-        </dependency>
     </dependencies>
 </project>