<?xml version="1.0" encoding="UTF-8"?>
<project xmlns="http://maven.apache.org/POM/4.0.0"
         xmlns:xsi="http://www.w3.org/2001/XMLSchema-instance"
         xsi:schemaLocation="http://maven.apache.org/POM/4.0.0 http://maven.apache.org/xsd/maven-4.0.0.xsd">
    <modelVersion>4.0.0</modelVersion>

    <groupId>io.workm8.agui4j</groupId>
    <artifactId>ag-ui</artifactId>
    <version>1.0.0-SNAPSHOT</version>
    <packaging>pom</packaging>

    <modules>
        <module>packages/core</module>
    </modules>

    <properties>
        <maven.compiler.source>17</maven.compiler.source>
        <maven.compiler.target>17</maven.compiler.target>
        <project.build.sourceEncoding>UTF-8</project.build.sourceEncoding>
        <maven.javadoc.failOnError>false</maven.javadoc.failOnError>

        <!-- SonarCloud configuration -->
        <sonar.java.coveragePlugin>jacoco</sonar.java.coveragePlugin>
        <sonar.dynamicAnalysis>reuseReports</sonar.dynamicAnalysis>
        <sonar.language>java</sonar.language>
        <sonar.coverage.jacoco.xmlReportPaths>
            ${project.basedir}/target/site/jacoco-aggregate/jacoco.xml
        </sonar.coverage.jacoco.xmlReportPaths>
        <sonar.organization>work-m8</sonar.organization>
        <sonar.host.url>https://sonarcloud.io</sonar.host.url>

        <!-- JaCoCo configuration -->
        <jacoco.version>0.8.10</jacoco.version>
        <maven.surefire.version>3.1.2</maven.surefire.version>
        <maven.failsafe.version>3.1.2</maven.failsafe.version>
        <sonar.maven.plugin.version>3.10.0.2594</sonar.maven.plugin.version>

        <maven-compiler-plugin.version>3.11.0</maven-compiler-plugin.version>
        <maven-source-plugin.version>3.3.0</maven-source-plugin.version>
        <maven-javadoc-plugin.version>3.5.0</maven-javadoc-plugin.version>
        <maven-surefire-plugin.version>3.1.2</maven-surefire-plugin.version>
        <versions-maven-plugin.version>2.16.0</versions-maven-plugin.version>
    </properties>

    <url>https://github.com/work-m8/ag-ui-4j</url>

    <licenses>
        <license>
            <name>MIT License</name>
            <url>https://opensource.org/licenses/MIT</url>
        </license>
    </licenses>

    <developers>
        <developer>
            <id>pascalwilbrink</id>
            <name>Pascal Wilbrink</name>
            <email>pascal.wilbrink@gmail.com</email>
        </developer>
    </developers>

    <scm>
        <connection>scm:git:git://github.com/work-m8/ag-ui-4j.git</connection>
        <developerConnection>scm:git:ssh://github.com:work-m8/ag-ui-4j.git</developerConnection>
        <url>https://github.com/work-m8/ag-ui-4j/tree/main</url>
    </scm>

    <repositories>
        <repository>
            <id>central</id>
            <url>https://repo1.maven.org/maven2</url>
        </repository>
        <repository>
            <id>github</id>
            <url>https://maven.pkg.github.com/work-m8/ag-ui-4j</url>
            <snapshots>
                <enabled>true</enabled>
            </snapshots>
        </repository>
    </repositories>

    <distributionManagement>
        <repository>
            <id>github</id>
            <name>GitHub Packages</name>
            <url>https://maven.pkg.github.com/work-m8/ag-ui-4j</url>
        </repository>
        <snapshotRepository>
            <id>github</id>
            <name>GitHub Packages</name>
            <url>https://maven.pkg.github.com/work-m8/ag-ui-4j</url>
        </snapshotRepository>
    </distributionManagement>

    <dependencyManagement>
        <dependencies>
            <dependency>
                <groupId>org.junit.jupiter</groupId>
                <artifactId>junit-jupiter</artifactId>
                <version>5.12.2</version>
<<<<<<< HEAD
=======
            </dependency>
            <dependency>
                <groupId>org.assertj</groupId>
                <artifactId>assertj-core</artifactId>
                <version>3.24.2</version>
>>>>>>> b0fe7687
                <scope>test</scope>
            </dependency>
            <dependency>
                <groupId>org.assertj</groupId>
                <artifactId>assertj-core</artifactId>
                <version>3.24.2</version>
                <scope>test</scope>
            </dependency>

        </dependencies>
    </dependencyManagement>

    <build>
        <pluginManagement>
            <plugins>
                <plugin>
                    <groupId>org.apache.maven.plugins</groupId>
                    <artifactId>maven-compiler-plugin</artifactId>
                    <version>${maven-compiler-plugin.version}</version>
                    <configuration>
                        <source>${maven.compiler.source}</source>
                        <target>${maven.compiler.target}</target>
                    </configuration>
                </plugin>

                <plugin>
                    <groupId>org.apache.maven.plugins</groupId>
                    <artifactId>maven-source-plugin</artifactId>
                    <version>${maven-source-plugin.version}</version>
                </plugin>

                <plugin>
                    <groupId>org.apache.maven.plugins</groupId>
                    <artifactId>maven-javadoc-plugin</artifactId>
                    <version>${maven-javadoc-plugin.version}</version>
                    <configuration>
                        <source>17</source>
                        <sourcepath>${basedir}/src/main/java</sourcepath>
                        <subpackages>io.workm8</subpackages>
                        <skip>false</skip>
                    </configuration>
                </plugin>

                <!-- SonarCloud Maven plugin -->
                <plugin>
                    <groupId>org.sonarsource.scanner.maven</groupId>
                    <artifactId>sonar-maven-plugin</artifactId>
                    <version>${sonar.maven.plugin.version}</version>
                </plugin>

                <!-- JaCoCo plugin for code coverage -->
                <plugin>
                    <groupId>org.jacoco</groupId>
                    <artifactId>jacoco-maven-plugin</artifactId>
                    <version>${jacoco.version}</version>
                </plugin>

                <!-- Surefire for unit tests -->
                <plugin>
                    <groupId>org.apache.maven.plugins</groupId>
                    <artifactId>maven-surefire-plugin</artifactId>
                    <version>${maven.surefire.version}</version>
                </plugin>

                <!-- Failsafe for integration tests -->
                <plugin>
                    <groupId>org.apache.maven.plugins</groupId>
                    <artifactId>maven-failsafe-plugin</artifactId>
                    <version>${maven.failsafe.version}</version>
                </plugin>

                <plugin>
                    <groupId>org.codehaus.mojo</groupId>
                    <artifactId>versions-maven-plugin</artifactId>
                    <version>${versions-maven-plugin.version}</version>
                    <configuration>
                        <generateBackupPoms>false</generateBackupPoms>
                    </configuration>
                </plugin>
            </plugins>
        </pluginManagement>

        <plugins>
            <plugin>
                <groupId>org.apache.maven.plugins</groupId>
                <artifactId>maven-source-plugin</artifactId>
                <executions>
                    <execution>
                        <id>attach-sources</id>
                        <goals>
                            <goal>jar</goal>
                        </goals>
                    </execution>
                </executions>
            </plugin>

            <plugin>
                <groupId>org.apache.maven.plugins</groupId>
                <artifactId>maven-javadoc-plugin</artifactId>
                <executions>
                    <execution>
                        <id>attach-javadocs</id>
                        <goals>
                            <goal>jar</goal>
                        </goals>
                    </execution>
                </executions>
            </plugin>

            <plugin>
                <groupId>org.codehaus.mojo</groupId>
                <artifactId>versions-maven-plugin</artifactId>
            </plugin>


        </plugins>
    </build>

    <profiles>
        <profile>
            <id>coverage</id>
            <build>
                <plugins>
<<<<<<< HEAD
=======
                    <!-- JaCoCo plugin configuration -->
>>>>>>> b0fe7687
                    <plugin>
                        <groupId>org.jacoco</groupId>
                        <artifactId>jacoco-maven-plugin</artifactId>
                        <executions>
                            <execution>
                                <id>prepare-agent</id>
                                <goals>
                                    <goal>prepare-agent</goal>
                                </goals>
                            </execution>
                            <execution>
                                <id>report</id>
                                <phase>test</phase>
                                <goals>
                                    <goal>report</goal>
                                </goals>
                            </execution>
                        </executions>
                    </plugin>
                </plugins>
            </build>
        </profile>
        <profile>
            <id>github-actions</id>
            <activation>
                <property>
                    <name>env.GITHUB_ACTIONS</name>
                </property>
            </activation>
            <properties>
                <maven.javadoc.skip>false</maven.javadoc.skip>
                <maven.source.skip>false</maven.source.skip>
            </properties>
        </profile>
        <profile>
            <id>local</id>
            <activation>
                <activeByDefault>true</activeByDefault>
            </activation>
            <properties>
                <maven.javadoc.skip>true</maven.javadoc.skip>
                <maven.source.skip>true</maven.source.skip>
            </properties>
        </profile>
    </profiles>
</project><|MERGE_RESOLUTION|>--- conflicted
+++ resolved
@@ -98,15 +98,6 @@
                 <groupId>org.junit.jupiter</groupId>
                 <artifactId>junit-jupiter</artifactId>
                 <version>5.12.2</version>
-<<<<<<< HEAD
-=======
-            </dependency>
-            <dependency>
-                <groupId>org.assertj</groupId>
-                <artifactId>assertj-core</artifactId>
-                <version>3.24.2</version>
->>>>>>> b0fe7687
-                <scope>test</scope>
             </dependency>
             <dependency>
                 <groupId>org.assertj</groupId>
@@ -229,10 +220,6 @@
             <id>coverage</id>
             <build>
                 <plugins>
-<<<<<<< HEAD
-=======
-                    <!-- JaCoCo plugin configuration -->
->>>>>>> b0fe7687
                     <plugin>
                         <groupId>org.jacoco</groupId>
                         <artifactId>jacoco-maven-plugin</artifactId>
