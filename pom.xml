--- conflicted
+++ resolved
@@ -98,8 +98,6 @@
                 <groupId>org.junit.jupiter</groupId>
                 <artifactId>junit-jupiter</artifactId>
                 <version>5.12.2</version>
-<<<<<<< HEAD
-                <scope>test</scope>
             </dependency>
             <dependency>
                 <groupId>org.assertj</groupId>
@@ -107,17 +105,6 @@
                 <version>3.24.2</version>
                 <scope>test</scope>
             </dependency>
-=======
-                <scope>test</scope>
-            </dependency>
-            <dependency>
-                <groupId>org.assertj</groupId>
-                <artifactId>assertj-core</artifactId>
-                <version>3.24.2</version>
-                <scope>test</scope>
-            </dependency>
->>>>>>> 7718cf0b
-
         </dependencies>
     </dependencyManagement>
 
@@ -232,15 +219,11 @@
             <id>coverage</id>
             <build>
                 <plugins>
-<<<<<<< HEAD
-=======
                     <!-- JaCoCo plugin configuration -->
->>>>>>> 7718cf0b
                     <plugin>
                         <groupId>org.jacoco</groupId>
                         <artifactId>jacoco-maven-plugin</artifactId>
                         <executions>
-<<<<<<< HEAD
                             <execution>
                                 <id>prepare-agent</id>
                                 <goals>
@@ -249,119 +232,10 @@
                             </execution>
                             <execution>
                                 <id>report</id>
-=======
-                            <!-- Prepare agent for unit tests -->
-                            <execution>
-                                <id>pre-unit-test</id>
-                                <goals>
-                                    <goal>prepare-agent</goal>
-                                </goals>
-                                <configuration>
-                                    <destFile>${project.build.directory}/jacoco-ut.exec</destFile>
-                                </configuration>
-                            </execution>
-
-                            <!-- Prepare agent for integration tests -->
-                            <execution>
-                                <id>pre-integration-test</id>
-                                <phase>pre-integration-test</phase>
-                                <goals>
-                                    <goal>prepare-agent</goal>
-                                </goals>
-                                <configuration>
-                                    <destFile>${project.build.directory}/jacoco-it.exec</destFile>
-                                </configuration>
-                            </execution>
-
-                            <!-- Generate unit test report -->
-                            <execution>
-                                <id>post-unit-test</id>
->>>>>>> 7718cf0b
                                 <phase>test</phase>
                                 <goals>
                                     <goal>report</goal>
                                 </goals>
-<<<<<<< HEAD
-=======
-                                <configuration>
-                                    <dataFile>${project.build.directory}/jacoco-ut.exec</dataFile>
-                                    <outputDirectory>${project.reporting.outputDirectory}/jacoco-ut</outputDirectory>
-                                </configuration>
-                            </execution>
-
-                            <!-- Generate integration test report -->
-                            <execution>
-                                <id>post-integration-test</id>
-                                <phase>post-integration-test</phase>
-                                <goals>
-                                    <goal>report</goal>
-                                </goals>
-                                <configuration>
-                                    <dataFile>${project.build.directory}/jacoco-it.exec</dataFile>
-                                    <outputDirectory>${project.reporting.outputDirectory}/jacoco-it</outputDirectory>
-                                </configuration>
-                            </execution>
-
-                            <!-- Merge unit and integration test reports -->
-                            <execution>
-                                <id>merge-results</id>
-                                <phase>verify</phase>
-                                <goals>
-                                    <goal>merge</goal>
-                                </goals>
-                                <configuration>
-                                    <fileSets>
-                                        <fileSet>
-                                            <directory>${project.build.directory}</directory>
-                                            <includes>
-                                                <include>*.exec</include>
-                                            </includes>
-                                        </fileSet>
-                                    </fileSets>
-                                    <destFile>${project.build.directory}/jacoco-aggregate.exec</destFile>
-                                </configuration>
-                            </execution>
-
-                            <!-- Generate merged report -->
-                            <execution>
-                                <id>post-merge-report</id>
-                                <phase>verify</phase>
-                                <goals>
-                                    <goal>report</goal>
-                                </goals>
-                                <configuration>
-                                    <dataFile>${project.build.directory}/jacoco-aggregate.exec</dataFile>
-                                    <outputDirectory>${project.reporting.outputDirectory}/jacoco-aggregate</outputDirectory>
-                                </configuration>
-                            </execution>
-                        </executions>
-                    </plugin>
-
-                    <!-- Surefire configuration -->
-                    <plugin>
-                        <groupId>org.apache.maven.plugins</groupId>
-                        <artifactId>maven-surefire-plugin</artifactId>
-                        <configuration>
-                            <!-- JaCoCo agent for unit tests -->
-                            <argLine>@{argLine}</argLine>
-                        </configuration>
-                    </plugin>
-
-                    <!-- Failsafe configuration -->
-                    <plugin>
-                        <groupId>org.apache.maven.plugins</groupId>
-                        <artifactId>maven-failsafe-plugin</artifactId>
-                        <configuration>
-                            <!-- JaCoCo agent for integration tests -->
-                            <argLine>@{argLine}</argLine>
-                        </configuration>
-                        <executions>
-                            <execution>
-                                <goals>
-                                    <goal>integration-test</goal>
-                                    <goal>verify</goal>
-                                </goals>
->>>>>>> 7718cf0b
                             </execution>
                         </executions>
                     </plugin>
